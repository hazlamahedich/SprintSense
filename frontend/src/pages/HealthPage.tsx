--- conflicted
+++ resolved
@@ -45,11 +45,7 @@
       setGlobalHealthStatus(status)
     } catch (err) {
       const errorMsg =
-<<<<<<< HEAD
-        err instanceof Error ? err.message : 'Health check failed'
-=======
         (err as Error)?.message || 'Health check failed'
->>>>>>> 2074c0ef
       setError(errorMsg)
       setHealthStatus(null)
     } finally {
@@ -68,11 +64,7 @@
       setDetailedHealth(status)
     } catch (err) {
       const errorMsg =
-<<<<<<< HEAD
-        err instanceof Error ? err.message : 'Detailed health check failed'
-=======
         (err as Error)?.message || 'Detailed health check failed'
->>>>>>> 2074c0ef
       setError(errorMsg)
       setDetailedHealth(null)
     } finally {
